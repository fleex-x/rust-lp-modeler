extern crate uuid;
use self::uuid::Uuid;

use problem::LpFileFormat;
use problem::{LpProblem, Problem};
use std::collections::HashMap;
use std::fs;
use std::fs::File;
use std::io::prelude::*;
use std::io::BufReader;
use std::io::Error;
use std::process::Command;

#[derive(Debug, PartialEq)]
pub enum Status {
    Optimal,
    SubOptimal,
    Infeasible,
    Unbounded,
    NotSolved,
}

pub trait SolverTrait {
    type P: Problem;
    fn run(&self, problem: &Self::P) -> Result<(Status, HashMap<String, f32>), String>;
}

pub struct GurobiSolver {
    name: String,
    command_name: String,
    temp_solution_file: String,
}
pub struct CbcSolver {
    name: String,
    command_name: String,
    temp_solution_file: String,
}
pub struct GlpkSolver {
    name: String,
    command_name: String,
    temp_solution_file: String,
}

impl GurobiSolver {
    pub fn new() -> GurobiSolver {
        GurobiSolver {
            name: "Gurobi".to_string(),
            command_name: "gurobi_cl".to_string(),
            temp_solution_file: format!("{}.sol", Uuid::new_v4().to_string()),
        }
    }
    pub fn command_name(&self, command_name: String) -> GurobiSolver {
        GurobiSolver {
            name: self.name.clone(),
            command_name: command_name,
            temp_solution_file: self.temp_solution_file.clone(),
        }
    }
    fn read_solution(&self) -> Result<(Status, HashMap<String, f32>), String> {
        fn read_specific_solution(f: &File) -> Result<(Status, HashMap<String, f32>), String> {
            let mut vars_value: HashMap<_, _> = HashMap::new();
            let mut file = BufReader::new(f);
            let mut buffer = String::new();
            let _ = file.read_line(&mut buffer);

            if let Some(_) = buffer.split(" ").next() {
                for line in file.lines() {
                    let l = line.unwrap();

                    // Gurobi version 7 add comments on the header file
                    if let Some('#') = l.chars().next() {
                        continue;
                    }

                    let result_line: Vec<_> = l.split_whitespace().collect();
                    if result_line.len() == 2 {
                        match result_line[1].parse::<f32>() {
                            Ok(n) => {
                                vars_value.insert(result_line[0].to_string(), n);
                            }
                            Err(e) => return Err(format!("{}", e.to_string())),
                        }
                    } else {
                        return Err("Incorrect solution format".to_string());
                    }
                }
            } else {
                return Err("Incorrect solution format".to_string());
            }
            Ok((Status::Optimal, vars_value))
        }

        match File::open(&self.temp_solution_file) {
            Ok(f) => {
                let res = try!(read_specific_solution(&f));
                let _ = fs::remove_file(&self.temp_solution_file);
                Ok(res)
            }
            Err(_) => return Err("Cannot open file".to_string()),
        }
    }
}
impl CbcSolver {
    pub fn new() -> CbcSolver {
        CbcSolver {
            name: "Cbc".to_string(),
            command_name: "cbc".to_string(),
            temp_solution_file: format!("{}.sol", Uuid::new_v4().to_string()),
        }
    }
    pub fn command_name(&self, command_name: String) -> CbcSolver {
        CbcSolver {
            name: self.name.clone(),
            command_name: command_name,
            temp_solution_file: self.temp_solution_file.clone(),
        }
    }
    pub fn temp_solution_file(&self, temp_solution_file: String) -> CbcSolver {
        CbcSolver {
            name: self.name.clone(),
            command_name: self.command_name.clone(),
            temp_solution_file: temp_solution_file,
        }
    }
    pub fn read_solution(&self) -> Result<(Status, HashMap<String, f32>), String> {
        fn read_specific_solution(f: &File) -> Result<(Status, HashMap<String, f32>), String> {
            let mut vars_value: HashMap<_, _> = HashMap::new();

            let mut file = BufReader::new(f);
            let mut buffer = String::new();
            let _ = file.read_line(&mut buffer);

            let status = if let Some(status_line) = buffer.split_whitespace().next() {
                match status_line.split_whitespace().next() {
                    Some("Optimal") => Status::Optimal,
                    // Infeasible status is either "Infeasible" or "Integer infeasible"
                    Some("Infeasible") | Some("Integer") => Status::Infeasible,
                    Some("Unbounded") => Status::Unbounded,
                    // "Stopped" can be "on time", "on iterations", "on difficulties" or "on ctrl-c"
                    Some("Stopped") => Status::SubOptimal,
                    _ => Status::NotSolved,
                }
            } else {
                return Err("Incorrect solution format".to_string());
            };
            for line in file.lines() {
                let l = line.unwrap();
                let result_line: Vec<_> = l.split_whitespace().collect();
                if result_line.len() == 4 {
                    match result_line[2].parse::<f32>() {
                        Ok(n) => {
                            vars_value.insert(result_line[1].to_string(), n);
                        }
                        Err(e) => return Err(e.to_string()),
                    }
                } else {
                    return Err("Incorrect solution format".to_string());
                }
            }
            Ok((status, vars_value))
        }

        match File::open(&self.temp_solution_file) {
            Ok(f) => {
                let res = try!(read_specific_solution(&f));
                let _ = fs::remove_file(&self.temp_solution_file);
                Ok(res)
            }
            Err(_) => return Err("Cannot open file".to_string()),
        }
    }
}
impl GlpkSolver {
    pub fn new() -> GlpkSolver {
        GlpkSolver {
            name: "Glpk".to_string(),
            command_name: "glpsol".to_string(),
            temp_solution_file: format!("{}.sol", Uuid::new_v4().to_string()),
        }
    }
    pub fn command_name(&self, command_name: String) -> GlpkSolver {
        GlpkSolver {
            name: self.name.clone(),
            command_name: command_name,
            temp_solution_file: self.temp_solution_file.clone(),
        }
    }
    pub fn temp_solution_file(&self, temp_solution_file: String) -> GlpkSolver {
        GlpkSolver {
            name: self.name.clone(),
            command_name: self.command_name.clone(),
            temp_solution_file: temp_solution_file,
        }
    }
    pub fn read_solution(&self) -> Result<(Status, HashMap<String, f32>), String> {
        fn read_specific_solution(f: &File) -> Result<(Status, HashMap<String, f32>), String> {
            fn read_size(line: Option<Result<String, Error>>) -> Result<usize, String> {
                match line {
                    Some(Ok(l)) => match l.split_whitespace().nth(1) {
                        Some(value) => match value.parse::<usize>() {
                            Ok(v) => Ok(v),
                            _ => return Err("Incorrect solution format".to_string()),
                        },
                        _ => return Err("Incorrect solution format".to_string()),
                    },
                    _ => return Err("Incorrect solution format".to_string()),
                }
            }
            let mut vars_value: HashMap<_, _> = HashMap::new();

            let file = BufReader::new(f);

            let mut iter = file.lines();
            let row = match read_size(iter.nth(1)) {
                Ok(value) => value,
                Err(e) => return Err(e.to_string()),
            };
            let col = match read_size(iter.nth(0)) {
                Ok(value) => value,
                Err(e) => return Err(e.to_string()),
            };
            let status = match iter.nth(1) {
                Some(Ok(status_line)) => match &status_line[12..] {
                    "INTEGER OPTIMAL" | "OPTIMAL" => Status::Optimal,
                    "INFEASIBLE (FINAL)" | "INTEGER EMPTY" => Status::Infeasible,
                    "UNDEFINED" => Status::NotSolved,
                    "INTEGER UNDEFINED" | "UNBOUNDED" => Status::Unbounded,
<<<<<<< HEAD
                    _ => return Err("Incorrect solution format".to_string()),
                },
                _ => return Err("Incorrect solution format".to_string()),
=======
                    _ => {
                        return Err("Incorrect solution format: Unknown solution status".to_string())
                    }
                },
                _ => return Err("Incorrect solution format: No solution status found".to_string()),
>>>>>>> 975c4761
            };
            let mut result_lines = iter.skip(row + 7);
            for _ in 0..col {
                let line = match result_lines.next() {
                    Some(Ok(l)) => l,
<<<<<<< HEAD
                    _ => return Err("Incorrect solution format".to_string()),
=======
                    _ => {
                        return Err(
                            "Incorrect solution format: Not all columns are present".to_string()
                        )
                    }
>>>>>>> 975c4761
                };
                let result_line: Vec<_> = line.split_whitespace().collect();
                if result_line.len() >= 4 {
                    match result_line[3].parse::<f32>() {
                        Ok(n) => {
                            vars_value.insert(result_line[1].to_string(), n);
                        }
                        Err(e) => return Err(e.to_string()),
                    }
                } else {
<<<<<<< HEAD
                    return Err("Incorrect solution format".to_string());
=======
                    return Err(
                        "Incorrect solution format: Column specification has to few fields"
                            .to_string(),
                    );
>>>>>>> 975c4761
                }
            }
            Ok((status, vars_value))
        }

        match File::open(&self.temp_solution_file) {
            Ok(f) => {
                let res = try!(read_specific_solution(&f));
                let _ = fs::remove_file(&self.temp_solution_file);
                Ok(res)
            }
            Err(_) => return Err("Cannot open file".to_string()),
        }
    }
}

impl SolverTrait for GurobiSolver {
    type P = LpProblem;
    fn run(&self, problem: &Self::P) -> Result<(Status, HashMap<String, f32>), String> {
        let file_model = &format!("{}.lp", problem.unique_name);

        match problem.write_lp(file_model) {
            Ok(_) => {
                let result = match Command::new(&self.command_name)
                    .arg(format!("ResultFile={}", self.temp_solution_file))
                    .arg(file_model)
                    .output()
                {
                    Ok(r) => {
                        let mut status = Status::SubOptimal;
                        if String::from_utf8(r.stdout)
                            .expect("")
                            .contains("Optimal solution found")
                        {
                            status = Status::Optimal;
                        }
                        if r.status.success() {
                            let (_, res) = try!(self.read_solution());
                            Ok((status, res))
                        } else {
                            Err(r.status.to_string())
                        }
                    }
                    Err(_) => Err(format!("Error running the {} solver", self.name)),
                };
                let _ = fs::remove_file(&file_model);

                result
            }
            Err(e) => Err(e.to_string()),
        }
    }
}

impl SolverTrait for CbcSolver {
    type P = LpProblem;
    fn run(&self, problem: &Self::P) -> Result<(Status, HashMap<String, f32>), String> {
        let file_model = &format!("{}.lp", problem.unique_name);

        match problem.write_lp(file_model) {
            Ok(_) => {
                let result = match Command::new(&self.command_name)
                    .arg(file_model)
                    .arg("solve")
                    .arg("solution")
                    .arg(&self.temp_solution_file)
                    .output()
                {
                    Ok(r) => {
                        if r.status.success() {
                            self.read_solution()
                        } else {
                            Err(r.status.to_string())
                        }
                    }
                    Err(_) => Err(format!("Error running the {} solver", self.name)),
                };
                let _ = fs::remove_file(&file_model);

                result
            }
            Err(e) => Err(e.to_string()),
        }
    }
}

impl SolverTrait for GlpkSolver {
    type P = LpProblem;
    fn run(&self, problem: &Self::P) -> Result<(Status, HashMap<String, f32>), String> {
        let file_model = &format!("{}.lp", problem.unique_name);

        match problem.write_lp(file_model) {
            Ok(_) => {
                let result = match Command::new(&self.command_name)
                    .arg("--lp")
                    .arg(file_model)
                    .arg("-o")
                    .arg(&self.temp_solution_file)
                    .output()
                {
                    Ok(r) => {
                        if r.status.success() {
                            self.read_solution()
                        } else {
                            Err(r.status.to_string())
                        }
                    }
                    Err(_) => Err(format!("Error running the {} solver", self.name)),
                };
                let _ = fs::remove_file(&file_model);

                result
            }
            Err(e) => Err(e.to_string()),
        }
    }
}<|MERGE_RESOLUTION|>--- conflicted
+++ resolved
@@ -225,31 +225,21 @@
                     "INFEASIBLE (FINAL)" | "INTEGER EMPTY" => Status::Infeasible,
                     "UNDEFINED" => Status::NotSolved,
                     "INTEGER UNDEFINED" | "UNBOUNDED" => Status::Unbounded,
-<<<<<<< HEAD
-                    _ => return Err("Incorrect solution format".to_string()),
-                },
-                _ => return Err("Incorrect solution format".to_string()),
-=======
                     _ => {
                         return Err("Incorrect solution format: Unknown solution status".to_string())
                     }
                 },
                 _ => return Err("Incorrect solution format: No solution status found".to_string()),
->>>>>>> 975c4761
             };
             let mut result_lines = iter.skip(row + 7);
             for _ in 0..col {
                 let line = match result_lines.next() {
                     Some(Ok(l)) => l,
-<<<<<<< HEAD
-                    _ => return Err("Incorrect solution format".to_string()),
-=======
                     _ => {
                         return Err(
                             "Incorrect solution format: Not all columns are present".to_string()
                         )
                     }
->>>>>>> 975c4761
                 };
                 let result_line: Vec<_> = line.split_whitespace().collect();
                 if result_line.len() >= 4 {
@@ -260,14 +250,10 @@
                         Err(e) => return Err(e.to_string()),
                     }
                 } else {
-<<<<<<< HEAD
-                    return Err("Incorrect solution format".to_string());
-=======
                     return Err(
                         "Incorrect solution format: Column specification has to few fields"
                             .to_string(),
                     );
->>>>>>> 975c4761
                 }
             }
             Ok((status, vars_value))
